"""
User model for authentication.
"""
<<<<<<< HEAD
=======

import enum
import uuid
>>>>>>> 577150a2
from datetime import datetime

from sqlalchemy import Boolean, Column, DateTime, Integer, String, func

from app.models.base import Base
from enum import Enum

class User(Base):
    """User model for authentication and user management."""
    
    __tablename__ = "users"
    
    id = Column(Integer, primary_key=True, index=True)
    username = Column(String(50), unique=True, index=True, nullable=False)
    email = Column(String(100), unique=True, index=True, nullable=False)
    hashed_password = Column(String(255), nullable=False)
    full_name = Column(String(100), nullable=True)
    is_active = Column(Boolean, default=True, nullable=False)
    is_superuser = Column(Boolean, default=False, nullable=False)
    
    # Timestamps
    created_at = Column(
        DateTime(timezone=True), 
        server_default=func.now(),
        nullable=False
    )
    updated_at = Column(
        DateTime(timezone=True), 
        server_default=func.now(),
        onupdate=func.now(),
        nullable=False
    )
    
    def __repr__(self) -> str:
        return f"<User(id={self.id}, username='{self.username}', email='{self.email}')>"
<|MERGE_RESOLUTION|>--- conflicted
+++ resolved
@@ -1,12 +1,10 @@
 """
 User model for authentication.
 """
-<<<<<<< HEAD
-=======
 
 import enum
 import uuid
->>>>>>> 577150a2
+
 from datetime import datetime
 
 from sqlalchemy import Boolean, Column, DateTime, Integer, String, func
