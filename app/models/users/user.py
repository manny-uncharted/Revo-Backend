"""
User model for authentication and user management.
"""
<<<<<<< HEAD
from datetime import datetime
from enum import Enum
from typing import Optional

from sqlalchemy import Boolean, Column, DateTime, Integer, String, func
=======
import enum
import uuid
from datetime import datetime
from uuid import UUID

from sqlalchemy import String, func
>>>>>>> d3804004
from sqlalchemy.orm import Mapped, mapped_column

from app.models.base import Base


class UserType(str, Enum):
    """User type enumeration."""
    FARMER = "FARMER"
    CONSUMER = "CONSUMER"
    ADMIN = "ADMIN"


class User(Base):
<<<<<<< HEAD
    """User model for authentication and user management."""
    
    __tablename__ = "users"
    
    id: Mapped[int] = mapped_column(Integer, primary_key=True, index=True)
    username: Mapped[str] = mapped_column(String(50), unique=True, index=True, nullable=False)
    email: Mapped[str] = mapped_column(String(100), unique=True, index=True, nullable=False)
    hashed_password: Mapped[str] = mapped_column(String(255), nullable=False)
    full_name: Mapped[Optional[str]] = mapped_column(String(100), nullable=True)
    user_type: Mapped[UserType] = mapped_column(String(20), nullable=False, default=UserType.CONSUMER)
    is_active: Mapped[bool] = mapped_column(Boolean, default=True, nullable=False)
    is_verified: Mapped[bool] = mapped_column(Boolean, default=False, nullable=False)
    is_superuser: Mapped[bool] = mapped_column(Boolean, default=False, nullable=False)
    
    # Timestamps
    created_at: Mapped[datetime] = mapped_column(
        DateTime(timezone=True), 
        server_default=func.now(),
        nullable=False
    )
    updated_at: Mapped[datetime] = mapped_column(
        DateTime(timezone=True), 
        server_default=func.now(),
        onupdate=func.now(),
        nullable=False
    )
    
=======
    """User model for authentication."""

    __tablename__ = "users"

    id: Mapped[UUID] = mapped_column(primary_key=True, default=uuid.uuid4, index=True)
    email: Mapped[str] = mapped_column(String, unique=True, index=True, nullable=False)
    password_hash: Mapped[str] = mapped_column(String, nullable=False)
    user_type: Mapped[UserType] = mapped_column(nullable=False)
    is_active: Mapped[bool] = mapped_column(default=True)
    is_verified: Mapped[bool] = mapped_column(default=False)
    created_at: Mapped[datetime] = mapped_column(default=func.now())
    updated_at: Mapped[datetime] = mapped_column(
        default=func.now(), onupdate=func.now()
    )

>>>>>>> d3804004
    def __repr__(self) -> str:
        return f"<User(id={self.id}, username='{self.username}', email='{self.email}')>"<|MERGE_RESOLUTION|>--- conflicted
+++ resolved
@@ -1,20 +1,12 @@
 """
 User model for authentication and user management.
 """
-<<<<<<< HEAD
-from datetime import datetime
-from enum import Enum
-from typing import Optional
-
-from sqlalchemy import Boolean, Column, DateTime, Integer, String, func
-=======
 import enum
 import uuid
 from datetime import datetime
 from uuid import UUID
 
 from sqlalchemy import String, func
->>>>>>> d3804004
 from sqlalchemy.orm import Mapped, mapped_column
 
 from app.models.base import Base
@@ -28,35 +20,6 @@
 
 
 class User(Base):
-<<<<<<< HEAD
-    """User model for authentication and user management."""
-    
-    __tablename__ = "users"
-    
-    id: Mapped[int] = mapped_column(Integer, primary_key=True, index=True)
-    username: Mapped[str] = mapped_column(String(50), unique=True, index=True, nullable=False)
-    email: Mapped[str] = mapped_column(String(100), unique=True, index=True, nullable=False)
-    hashed_password: Mapped[str] = mapped_column(String(255), nullable=False)
-    full_name: Mapped[Optional[str]] = mapped_column(String(100), nullable=True)
-    user_type: Mapped[UserType] = mapped_column(String(20), nullable=False, default=UserType.CONSUMER)
-    is_active: Mapped[bool] = mapped_column(Boolean, default=True, nullable=False)
-    is_verified: Mapped[bool] = mapped_column(Boolean, default=False, nullable=False)
-    is_superuser: Mapped[bool] = mapped_column(Boolean, default=False, nullable=False)
-    
-    # Timestamps
-    created_at: Mapped[datetime] = mapped_column(
-        DateTime(timezone=True), 
-        server_default=func.now(),
-        nullable=False
-    )
-    updated_at: Mapped[datetime] = mapped_column(
-        DateTime(timezone=True), 
-        server_default=func.now(),
-        onupdate=func.now(),
-        nullable=False
-    )
-    
-=======
     """User model for authentication."""
 
     __tablename__ = "users"
@@ -72,6 +35,5 @@
         default=func.now(), onupdate=func.now()
     )
 
->>>>>>> d3804004
     def __repr__(self) -> str:
         return f"<User(id={self.id}, username='{self.username}', email='{self.email}')>"