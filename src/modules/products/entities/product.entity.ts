--- conflicted
+++ resolved
@@ -28,9 +28,7 @@
   @Column()
   stockQuantity: number;
 
-<<<<<<< HEAD
   @Column({ type: 'datetime' })
-=======
   @ManyToOne(() => Category, (category) => category.products, {
     nullable: false,
   })
@@ -41,7 +39,6 @@
   categoryId: string;
 
   @Column({ type: 'timestamp' })
->>>>>>> 1b34ffa5
   harvestDate: Date;
 
   @DeleteDateColumn({ nullable: true })
