/* eslint-disable prettier/prettier */
import { Module } from '@nestjs/common';
import { TypeOrmModule } from '@nestjs/typeorm';
import { OrderRepository } from './repositories/order.repository';
import { OrderService } from './services/order.service';
import { OrderController } from './controllers/order.controller';
<<<<<<< HEAD
import { OrderItem } from './entities/order-item.entity';
import { ProductsModule } from '../products/products.module';
import { StatusService } from './services/status.service';
import { EventEmitterModule } from '@nestjs/event-emitter';
import { OrderStatusUpdateListener } from './listeners/order-status-update.listener';

@Module({
  imports: [
    TypeOrmModule.forFeature([Order, OrderItem]),
    ProductsModule,
    EventEmitterModule.forRoot(),
  ],
  providers: [OrderService, StatusService, OrderStatusUpdateListener],
=======

@Module({
  imports: [TypeOrmModule.forFeature([OrderRepository])],
  providers: [OrderService],
>>>>>>> ae8bb31e
  controllers: [OrderController],
})
export class OrdersModule {}<|MERGE_RESOLUTION|>--- conflicted
+++ resolved
@@ -4,7 +4,6 @@
 import { OrderRepository } from './repositories/order.repository';
 import { OrderService } from './services/order.service';
 import { OrderController } from './controllers/order.controller';
-<<<<<<< HEAD
 import { OrderItem } from './entities/order-item.entity';
 import { ProductsModule } from '../products/products.module';
 import { StatusService } from './services/status.service';
@@ -13,17 +12,11 @@
 
 @Module({
   imports: [
-    TypeOrmModule.forFeature([Order, OrderItem]),
+    TypeOrmModule.forFeature([OrderRepository, OrderItem]),
     ProductsModule,
     EventEmitterModule.forRoot(),
   ],
   providers: [OrderService, StatusService, OrderStatusUpdateListener],
-=======
-
-@Module({
-  imports: [TypeOrmModule.forFeature([OrderRepository])],
-  providers: [OrderService],
->>>>>>> ae8bb31e
   controllers: [OrderController],
 })
 export class OrdersModule {}