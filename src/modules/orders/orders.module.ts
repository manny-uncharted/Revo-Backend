--- conflicted
+++ resolved
@@ -6,25 +6,17 @@
 import { OrderController } from './controllers/order.controller';
 import { OrderItem } from './entities/order-item.entity';
 import { ProductsModule } from '../products/products.module';
-<<<<<<< HEAD
+import { Payment } from './entities/payment.entity';
 import { StatusService } from './services/status.service';
 import { EventEmitterModule } from '@nestjs/event-emitter';
 import { OrderStatusUpdateListener } from './listeners/order-status-update.listener';
 
 @Module({
-  imports: [
-    TypeOrmModule.forFeature([OrderRepository, OrderItem]),
-    ProductsModule,
-    EventEmitterModule.forRoot(),
-  ],
-  providers: [OrderService, StatusService, OrderStatusUpdateListener],
-=======
-import { Payment } from './entities/payment.entity';
-
-@Module({
-  imports: [TypeOrmModule.forFeature([OrderRepository, OrderItem, Payment]), ProductsModule],
+  imports: [TypeOrmModule.forFeature([OrderRepository, OrderItem, Payment]),
+  ProductsModule,
+  EventEmitterModule.forRoot(),
+],
   providers: [OrderService],
->>>>>>> 14eb5d39
   controllers: [OrderController],
 })
 export class OrdersModule {}