/* eslint-disable prettier/prettier */
import { BaseEntity, ManyToOne } from 'typeorm';
import {
  Entity,
  Column,
  OneToMany,
  DeleteDateColumn,
  PrimaryGeneratedColumn,
  CreateDateColumn,
} from 'typeorm';
import { OrderItem } from './order-item.entity';

export interface ProductSnapshot {
  id: number;
  name: string;
  price: number;
  quantity: number;
  image: string;
}

export enum OrderStatus {
  PENDING = 'pending',
  COMPLETED = 'completed',
  CANCELED = 'canceled',
}

@Entity('orders')
export class Order extends BaseEntity {
  @Column({ type: 'int', nullable: false })
  userId: number;

  @Column('decimal', { precision: 10, scale: 2, nullable: false })
  totalAmount: number;

  @Column({ default: OrderStatus.PENDING, nullable: false })
  status: OrderStatus;

  @Column({ type: 'varchar', length: 255, nullable: false })
  stellarTransactionHash: string;

  @Column({ type: 'varchar', length: 255, nullable: false })
  stellarPublicKey: string;

  @Column({ type: 'datetime', nullable: false })
  paymentDeadline: Date;

  @OneToMany(() => OrderItem, (orderItem: { order: any }) => orderItem.order, {
    cascade: true,
  })
  items: OrderItem[];

  @Column('simple-json', { nullable: true })
  metadata: Record<string, any>;

  @DeleteDateColumn({ nullable: true })
  deletedAt: Date;

<<<<<<< HEAD
  @Column({ type: 'jsonb', default: [] })
  statusHistory: { status: OrderStatus; timestamp: Date }[];
=======
  @PrimaryGeneratedColumn('uuid')
  id: string;

  @Column()
  customerId: number;

  @CreateDateColumn()
  createdAt: Date;

  @Column('jsonb')
  productSnapshot: ProductSnapshot;

  @ManyToOne(() => Order, (order) => order.items)
  order: Order;
>>>>>>> ae8bb31e
}<|MERGE_RESOLUTION|>--- conflicted
+++ resolved
@@ -55,10 +55,6 @@
   @DeleteDateColumn({ nullable: true })
   deletedAt: Date;
 
-<<<<<<< HEAD
-  @Column({ type: 'jsonb', default: [] })
-  statusHistory: { status: OrderStatus; timestamp: Date }[];
-=======
   @PrimaryGeneratedColumn('uuid')
   id: string;
 
@@ -73,5 +69,7 @@
 
   @ManyToOne(() => Order, (order) => order.items)
   order: Order;
->>>>>>> ae8bb31e
+
+  @Column({ type: 'jsonb', default: [] })
+  statusHistory: { status: OrderStatus; timestamp: Date }[];
 }