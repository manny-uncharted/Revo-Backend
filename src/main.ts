import { NestFactory } from '@nestjs/core';
import { AppModule } from './app.module';
import session from 'express-session';
import * as dotenv from 'dotenv';
import { ValidationPipe } from '@nestjs/common';
import { HttpExceptionFilter } from './filters/http-exception.filter';
import { LoggerService } from './modules/logging/services/logger.service';
import { createClient } from 'redis';
<<<<<<< HEAD
import * as connectRedis from 'connect-redis';
import Redis from 'ioredis';

const RedisStore = connectRedis.RedisStore;
const redisClient = new Redis();

const redisStore = new RedisStore({
  client: redisClient,
  disableTouch: true,
});
=======
import { RedisStore } from 'connect-redis';
>>>>>>> ae8bb31e

dotenv.config();

async function bootstrap() {
  const app = await NestFactory.create(AppModule);

  const redisClient = createClient({
    legacyMode: true,
    url:
      process.env.REDIS_URL ||
      `redis://${process.env.REDIS_HOST || 'localhost'}:${process.env.REDIS_PORT || 6379}`,
    password: process.env.REDIS_PASSWORD,
  });

  redisClient.on('error', (err) => console.error('Redis Client Error', err));

  // Retry mechanism for Redis connection
  const connectWithRetry = async (retries = 5) => {
    while (retries) {
      try {
        await redisClient.connect();
        console.log('Redis connected successfully');
        break;
      } catch (err) {
        console.error('Redis connection failed, retrying...', err);
        retries -= 1;
        await new Promise((res) => setTimeout(res, 5000)); // Wait for 5 seconds before retrying
      }
    }
    if (!retries) {
      throw new Error('Failed to connect to Redis after multiple attempts');
    }
  };

  await connectWithRetry();

  const redisStore = new RedisStore({ client: redisClient, prefix: 'myapp:' });

  const sessionSecret = process.env.SESSION_SECRET;
  if (!sessionSecret) {
    // throw new Error(
    //   'SESSION_SECRET is not defined in your environment variables',
    // );
  }
<<<<<<< HEAD
  // Configure express-session
=======

>>>>>>> ae8bb31e
  app.use(
    session.default({
      store: redisStore,
      secret: 'your_secret_key',
      resave: false,
      saveUninitialized: false,
      cookie: { secure: false },
    }),
  );
<<<<<<< HEAD
  // Set up global validation pipe and exception filter
=======

>>>>>>> ae8bb31e
  app.useGlobalPipes(
    new ValidationPipe({
      whitelist: true,
      forbidNonWhitelisted: true,
      transform: true,
    }),
  );

  const logger = app.get(LoggerService);
  logger.setContext('Bootstrap');
  app.useLogger(logger);
  app.useGlobalFilters(new HttpExceptionFilter());

  await app.listen(process.env.PORT ?? 3000);

  logger.info(
    `Application is running on: http://localhost:${process.env.PORT}`,
  );
}

bootstrap();<|MERGE_RESOLUTION|>--- conflicted
+++ resolved
@@ -1,12 +1,11 @@
 import { NestFactory } from '@nestjs/core';
 import { AppModule } from './app.module';
-import session from 'express-session';
+import * as session from 'express-session';
 import * as dotenv from 'dotenv';
 import { ValidationPipe } from '@nestjs/common';
 import { HttpExceptionFilter } from './filters/http-exception.filter';
 import { LoggerService } from './modules/logging/services/logger.service';
 import { createClient } from 'redis';
-<<<<<<< HEAD
 import * as connectRedis from 'connect-redis';
 import Redis from 'ioredis';
 
@@ -17,9 +16,6 @@
   client: redisClient,
   disableTouch: true,
 });
-=======
-import { RedisStore } from 'connect-redis';
->>>>>>> ae8bb31e
 
 dotenv.config();
 
@@ -64,11 +60,6 @@
     //   'SESSION_SECRET is not defined in your environment variables',
     // );
   }
-<<<<<<< HEAD
-  // Configure express-session
-=======
-
->>>>>>> ae8bb31e
   app.use(
     session.default({
       store: redisStore,
@@ -78,11 +69,6 @@
       cookie: { secure: false },
     }),
   );
-<<<<<<< HEAD
-  // Set up global validation pipe and exception filter
-=======
-
->>>>>>> ae8bb31e
   app.useGlobalPipes(
     new ValidationPipe({
       whitelist: true,
