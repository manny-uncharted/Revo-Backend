--- conflicted
+++ resolved
@@ -1,8 +1,9 @@
 import { NestFactory } from '@nestjs/core';
 import { AppModule } from './app.module';
-<<<<<<< HEAD
 import * as session from 'express-session';
 import * as dotenv from 'dotenv';
+import { ValidationPipe } from '@nestjs/common';
+import { HttpExceptionFilter } from './filters/http-exception.filter';
 
 // Load environment variables from .env file
 dotenv.config();
@@ -10,13 +11,11 @@
 async function bootstrap() {
   const app = await NestFactory.create(AppModule);
 
+  // Configure session middleware
   const sessionSecret = process.env.SESSION_SECRET;
   if (!sessionSecret) {
-    throw new Error(
-      'SESSION_SECRET is not defined in your environment variables',
-    );
+    throw new Error('SESSION_SECRET is not defined in your environment variables');
   }
-
   app.use(
     session({
       secret: sessionSecret,
@@ -24,12 +23,8 @@
       saveUninitialized: false,
     }),
   );
-=======
-import { ValidationPipe } from '@nestjs/common';
-import { HttpExceptionFilter } from './filters/http-exception.filter';
 
-async function bootstrap() {
-  const app = await NestFactory.create(AppModule);
+  // Set up global validation pipe and exception filter
   app.useGlobalPipes(
     new ValidationPipe({
       whitelist: true,
@@ -38,7 +33,7 @@
     }),
   );
   app.useGlobalFilters(new HttpExceptionFilter());
->>>>>>> e2c25223
+
   await app.listen(process.env.PORT ?? 3000);
 }
 bootstrap();