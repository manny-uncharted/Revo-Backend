--- conflicted
+++ resolved
@@ -1,19 +1,8 @@
 import { NestFactory } from '@nestjs/core';
 import { AppModule } from './app.module';
-<<<<<<< HEAD
-import { LoggerService } from './modules/logging/services/logger.service';
-
-async function bootstrap() {
-  const app = await NestFactory.create(AppModule);
-
-  const logger = app.get(LoggerService);
-  logger.setContext('Bootstrap');
-
-  app.useLogger(logger);
-
-=======
 import { ValidationPipe } from '@nestjs/common';
 import { HttpExceptionFilter } from './filters/http-exception.filter';
+import { LoggerService } from './modules/logging/services/logger.service';
 
 async function bootstrap() {
   const app = await NestFactory.create(AppModule);
@@ -24,8 +13,13 @@
       transform: true,
     }),
   );
+  
+  
+  const logger = app.get(LoggerService);
+  logger.setContext('Bootstrap');
+  app.useLogger(logger);
   app.useGlobalFilters(new HttpExceptionFilter());
->>>>>>> e2c25223
+
   await app.listen(process.env.PORT ?? 3000);
 
   logger.info(
