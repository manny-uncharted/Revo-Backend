--- conflicted
+++ resolved
@@ -19,13 +19,10 @@
     "noFallthroughCasesInSwitch": false,
     "allowJs": true,
     "esModuleInterop": true,
-<<<<<<< HEAD
-    "resolveJsonModule": true
-=======
+    "resolveJsonModule": true,
     "paths": {
       "*": ["node_modules/*"]
     }
->>>>>>> ae8bb31e
   },
   "include": ["src/**/*.ts"],
   "exclude": ["node_modules"]
