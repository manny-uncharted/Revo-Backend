--- conflicted
+++ resolved
@@ -16,13 +16,8 @@
     "noImplicitAny": false,
     "strictBindCallApply": false,
     "forceConsistentCasingInFileNames": false,
-<<<<<<< HEAD
-    "noFallthroughCasesInSwitch": false
+    "noFallthroughCasesInSwitch": false,
+    "allowJs": true
   },
   "include": ["src/**/*"]
-=======
-    "noFallthroughCasesInSwitch": false,
-    "allowJs": true, 
-  }
->>>>>>> e2c25223
 }