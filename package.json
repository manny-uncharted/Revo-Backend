--- conflicted
+++ resolved
@@ -37,14 +37,11 @@
     "pg": "^8.13.3",
     "reflect-metadata": "^0.2.0",
     "rxjs": "^7.8.1",
-<<<<<<< HEAD
     "typeorm": "^0.3.20",
     "winston": "^3.17.0",
-    "winston-daily-rotate-file": "^5.0.0"
-=======
+    "winston-daily-rotate-file": "^5.0.0"\
     "sqlite3": "^5.1.7",
     "typeorm": "^0.3.20"
->>>>>>> e2c25223
   },
   "devDependencies": {
     "@nestjs/cli": "^10.0.0",
